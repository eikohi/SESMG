--- conflicted
+++ resolved
@@ -34,11 +34,11 @@
 |             | Albedo (PV ONLY), Altitude (PV ONLY),                  |
 |             | Latitude (PV ONLY), Longitude (PV ONLY)                |
 +-------------+--------------------------------------------------------+
-|transformers | label, active, transformer type, input, output,        | 
-|             | output2, efficiency, efficiency2,                      | 
+|transformers | label, active, transformer type, input, output,        |
+|             | output2, efficiency, efficiency2,                      |
 |             | variable input costs /(CU/kWh),                        |
 |             | variable output costs /(CU/kWh),                       |
-|             | existing capacity /(kW),                               | 
+|             | existing capacity /(kW),                               |
 |             | max. investment capacity /(kW),                        |
 |             | min. investment capacity /(kW),                        |
 |             | periodical costs /(CU/(kW a))                          |
@@ -53,7 +53,7 @@
 |             | variable output costs                                  |
 +-------------+--------------------------------------------------------+
 |powerlines   | label, active, bus_1, bus_2, (un)directed, efficiency, |
-|             | existing capacity /(kW),                               | 
+|             | existing capacity /(kW),                               |
 |             | min. investment capacity /(kW),                        |
 |             | max. investment capacity /(kW),                        |
 |             | variable costs /(CU/kWh), periodical costs /(CU/(kW a))|
@@ -84,7 +84,6 @@
 from threading import *
 import sys
 if sys.platform.startswith("win"):
-<<<<<<< HEAD
     from program_files import (create_objects,
                                create_results,
                                create_energy_system,
@@ -100,26 +99,9 @@
     import data_preparation
 
 
-def sesmg_main(scenario_file: str, result_path: str, num_threads: int, 
+def sesmg_main(scenario_file: str, result_path: str, num_threads: int,
                graph: bool, criterion_switch: bool, xlsx_results: bool,
                console_results: bool, timeseries_prep: list, solver: str):
-=======
-	from program_files import (create_objects,
-		                   create_results,
-		                   create_energy_system,
-		                   optimize_model,
-		                   create_graph)
-else:
-	import create_objects
-	import create_results
-	import create_energy_system
-	import optimize_model
-	import create_graph
-
-
-def sesmg_main(scenario_file, result_path, num_threads, graph, results,
-               plotly):
->>>>>>> 4c3ff42c
     """
         Main function of the Spreadsheet System Model Generator
 
@@ -208,7 +190,8 @@
     esys.add(*nodes)
 
     # PRINTS A GRAPH OF THE ENERGY SYSTEM
-    create_graph.create_graph(filepath=result_path, nodes_data=nodes_data, show=graph)
+    if graph:
+        create_graph.create_graph(filepath=result_path, nodes_data=nodes_data)
 
     # OPTIMIZES THE ENERGYSYSTEM AND RETURNS THE OPTIMIZED ENERGY SYSTEM
     om = optimize_model.least_cost_model(esys, num_threads, nodes_data, busd, solver)
