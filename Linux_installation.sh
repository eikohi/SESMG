#!/bin/bash

echo --------------------------------
echo Installation started
echo File path: ~/program_files
echo --------------------------------

echo --------------------------------
echo Install the python pip installer
echo --------------------------------
chmod a+rwx $(pwd)
pip3 install virtualenv
virtualenv -p /usr/bin/python3.7 $(pwd)
. bin/activate

echo ---------------------------------------------
echo download and install required python packages
echo ---------------------------------------------

pip3 install pandas==0.25.3
pip3 install numpy==1.17.4
pip3 install tables==3.5.2
pip3 install openpyxl==3.0.0

pip3 install https://github.com/oemof/oemof-solph/archive/master.zip
pip3 install oemof.thermal==0.0.3
pip3 install demandlib==0.1.6
pip3 install pvlib==0.7.1
echo pip3 install feedinlib==0.0.12
pip3 install richardsonpy==0.2.1
pip3 install dash==1.7.0
pip3 install dash_canvas==0.1.0
pip3 install pydot==1.4.1
pip3 install graphviz==0.13.2
pip3 install xlrd==1.2.0
pip3 install Pyomo==5.7.1
<<<<<<< HEAD
pip3 install xlsxwriter
=======
>>>>>>> 4c3ff42c
sudo mv feedinlib lib/python3.7/site-packages
sudo mv windpowerlib lib/python3.7/site-packages
echo ----------------------
echo Installation completed
echo ----------------------

exit
<|MERGE_RESOLUTION|>--- conflicted
+++ resolved
@@ -33,11 +33,9 @@
 pip3 install pydot==1.4.1
 pip3 install graphviz==0.13.2
 pip3 install xlrd==1.2.0
+pip3 install tables
 pip3 install Pyomo==5.7.1
-<<<<<<< HEAD
 pip3 install xlsxwriter
-=======
->>>>>>> 4c3ff42c
 sudo mv feedinlib lib/python3.7/site-packages
 sudo mv windpowerlib lib/python3.7/site-packages
 echo ----------------------
