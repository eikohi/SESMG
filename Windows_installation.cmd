@echo ################################
@echo Building the Virtual Enviroment 
@echo File path: %~dp0
@echo ################################

py -3.7 -m venv .
cd Scripts/
start /b activate.bat

@echo #############################################
@echo download and install required python packages
@echo #############################################

pip install pandas==0.25.3
pip install numpy==1.17.4
pip install tables==3.5.2
pip install openpyxl==3.0.0

pip install https://github.com/oemof/oemof-solph/archive/master.zip
pip install oemof.thermal==0.0.3
pip install demandlib==0.1.6
pip install pvlib==0.7.1
pip install feedinlib==0.0.12
pip install richardsonpy==0.2.1
pip install dash==1.7.0
pip install dash_canvas==0.1.0
pip install pydot==1.4.1
pip install graphviz==0.13.2
pip install xlrd==1.2.0
pip install Pyomo==5.7.1
<<<<<<< HEAD
pip install xlsxwriter
=======
>>>>>>> 4c3ff42c

@echo ######################
@echo Installation completed
@echo Starting SESMG
@echo ######################
cd ..
Scripts\python.exe program_files/GUI.py
<|MERGE_RESOLUTION|>--- conflicted
+++ resolved
@@ -1,41 +1,38 @@
-@echo ################################
-@echo Building the Virtual Enviroment 
-@echo File path: %~dp0
-@echo ################################
-
-py -3.7 -m venv .
-cd Scripts/
-start /b activate.bat
-
-@echo #############################################
-@echo download and install required python packages
-@echo #############################################
-
-pip install pandas==0.25.3
-pip install numpy==1.17.4
-pip install tables==3.5.2
-pip install openpyxl==3.0.0
-
-pip install https://github.com/oemof/oemof-solph/archive/master.zip
-pip install oemof.thermal==0.0.3
-pip install demandlib==0.1.6
-pip install pvlib==0.7.1
-pip install feedinlib==0.0.12
-pip install richardsonpy==0.2.1
-pip install dash==1.7.0
-pip install dash_canvas==0.1.0
-pip install pydot==1.4.1
-pip install graphviz==0.13.2
-pip install xlrd==1.2.0
-pip install Pyomo==5.7.1
-<<<<<<< HEAD
-pip install xlsxwriter
-=======
->>>>>>> 4c3ff42c
-
-@echo ######################
-@echo Installation completed
-@echo Starting SESMG
-@echo ######################
-cd ..
-Scripts\python.exe program_files/GUI.py
+@echo ################################
+@echo Building the Virtual Enviroment
+@echo File path: %~dp0
+@echo ################################
+
+py -3.7 -m venv .
+cd Scripts/
+start /b activate.bat
+
+@echo #############################################
+@echo download and install required python packages
+@echo #############################################
+
+pip install pandas==0.25.3
+pip install numpy==1.17.4
+pip install tables==3.5.2
+pip install openpyxl==3.0.0
+
+pip install https://github.com/oemof/oemof-solph/archive/master.zip
+pip install oemof.thermal==0.0.3
+pip install demandlib==0.1.6
+pip install pvlib==0.7.1
+pip install feedinlib==0.0.12
+pip install richardsonpy==0.2.1
+pip install dash==1.7.0
+pip install dash_canvas==0.1.0
+pip install pydot==1.4.1
+pip install graphviz==0.13.2
+pip install xlrd==1.2.0
+pip install Pyomo==5.7.1
+pip install xlsxwriter
+
+@echo ######################
+@echo Installation completed
+@echo Starting SESMG
+@echo ######################
+cd ..
+Scripts\python.exe program_files/GUI.py